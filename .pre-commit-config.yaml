ci:
  autoupdate_schedule: "quarterly"
repos:
- repo: https://github.com/psf/black
  rev: 23.9.1
  hooks:
  - id: black
    files: ^physical_validation
- repo: https://github.com/PyCQA/isort
  rev: 5.12.0
  hooks:
  - id: isort
    files: ^physical_validation
- repo: https://github.com/PyCQA/flake8
<<<<<<< HEAD
  rev: 5.0.2
=======
  rev: 6.1.0
>>>>>>> fb512772
  hooks:
  - id: flake8
    files: ^physical_validation<|MERGE_RESOLUTION|>--- conflicted
+++ resolved
@@ -12,11 +12,7 @@
   - id: isort
     files: ^physical_validation
 - repo: https://github.com/PyCQA/flake8
-<<<<<<< HEAD
-  rev: 5.0.2
-=======
   rev: 6.1.0
->>>>>>> fb512772
   hooks:
   - id: flake8
     files: ^physical_validation